import { strategy as balancer } from './balancer';
import { strategy as contractCall } from './contract-call';
import { strategy as ensDomainsOwned } from './ens-domains-owned';
import { strategy as erc20BalanceOf } from './erc20-balance-of';
import { strategy as erc20BalanceOfCoeff } from './erc20-balance-of-coeff';
import { strategy as erc20BalanceOfFixedTotal } from './erc20-balance-of-fixed-total';
import { strategy as erc20BalanceOfCv } from './erc20-balance-of-cv';
import { strategy as erc20WithBalance } from './erc20-with-balance';
import { strategy as erc20BalanceOfDelegation } from './erc20-balance-of-delegation';
import { strategy as balanceOfWithMin } from './balance-of-with-min';
import { strategy as balancerDelegation } from './balancer-delegation';
import { strategy as ethBalance } from './eth-balance';
import { strategy as ethWalletAge } from './eth-wallet-age';
import { strategy as makerDsChief } from './maker-ds-chief';
import { strategy as uni } from './uni';
import { strategy as yearnVault } from './yearn-vault';
import { strategy as moloch } from './moloch';
import { strategy as uniswap } from './uniswap';
import { strategy as pancake } from './pancake';
import { strategy as synthetix } from './synthetix';
import { strategy as ctoken } from './ctoken';
import { strategy as cream } from './cream';
import { strategy as esd } from './esd';
import { strategy as esdDelegation } from './esd-delegation';
import { strategy as stakedUniswap } from './staked-uniswap';
import { strategy as piedao } from './piedao';
import { strategy as ethReceived } from './eth-received';
import { strategy as erc20Received } from './erc20-received';
import { strategy as ethPhilanthropy } from './eth-philanthropy';
import { strategy as xDaiStake } from './xdai-stake';
import { strategy as xDaiStakeDelegation } from './xdai-stake-delegation';
import { strategy as defidollar } from './defidollar';
import { strategy as aavegotchi } from './aavegotchi';
import { strategy as mithcash } from './mithcash';
import { strategy as dittomoney } from './dittomoney';
import { strategy as balancerUnipool } from './balancer-unipool';
import { strategy as stablexswap } from './stablexswap';
import { strategy as stakedKeep } from './staked-keep';
import { strategy as typhoon } from './typhoon';
import { strategy as delegation } from './delegation';
import { strategy as ticket } from './ticket';
import { strategy as work } from './work';
<<<<<<< HEAD
import { strategy as ticketValidity } from './ticket-validity';
=======
import { strategy as opium } from './opium';
>>>>>>> bce929d0

export default {
  balancer,
  'erc20-received': erc20Received,
  'contract-call': contractCall,
  'eth-received': ethReceived,
  'eth-philanthropy': ethPhilanthropy,
  'ens-domains-owned': ensDomainsOwned,
  'erc20-balance-of': erc20BalanceOf,
  'erc20-balance-of-fixed-total': erc20BalanceOfFixedTotal,
  'erc20-balance-of-cv': erc20BalanceOfCv,
  'erc20-balance-of-coeff': erc20BalanceOfCoeff,
  'erc20-with-balance': erc20WithBalance,
  'erc20-balance-of-delegation': erc20BalanceOfDelegation,
  'balance-of-with-min': balanceOfWithMin,
  'balancer-delegation': balancerDelegation,
  'eth-balance': ethBalance,
  'eth-wallet-age': ethWalletAge,
  'maker-ds-chief': makerDsChief,
  uni,
  'yearn-vault': yearnVault,
  moloch,
  uniswap,
  pancake,
  synthetix,
  ctoken,
  cream,
  'staked-uniswap': stakedUniswap,
  esd,
  'esd-delegation': esdDelegation,
  piedao,
  'xdai-stake': xDaiStake,
  'xdai-stake-delegation': xDaiStakeDelegation,
  defidollar,
  aavegotchi,
  mithcash,
  stablexswap,
  dittomoney,
  'staked-keep': stakedKeep,
  'balancer-unipool': balancerUnipool,
  typhoon,
  delegation,
  ticket,
  work,
<<<<<<< HEAD
  'ticket-validity': ticketValidity,
=======
  opium
>>>>>>> bce929d0
};<|MERGE_RESOLUTION|>--- conflicted
+++ resolved
@@ -40,11 +40,8 @@
 import { strategy as delegation } from './delegation';
 import { strategy as ticket } from './ticket';
 import { strategy as work } from './work';
-<<<<<<< HEAD
 import { strategy as ticketValidity } from './ticket-validity';
-=======
 import { strategy as opium } from './opium';
->>>>>>> bce929d0
 
 export default {
   balancer,
@@ -89,9 +86,6 @@
   delegation,
   ticket,
   work,
-<<<<<<< HEAD
   'ticket-validity': ticketValidity,
-=======
   opium
->>>>>>> bce929d0
 };